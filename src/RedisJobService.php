--- conflicted
+++ resolved
@@ -295,64 +295,6 @@
 		$conn->setOption( Redis::OPT_READ_TIMEOUT, 5 );
 		$conn->setOption( Redis::OPT_SERIALIZER, Redis::SERIALIZER_NONE );
 		$this->conns[$server] = $conn;
-<<<<<<< HEAD
-
-		return $conn;
-	}
-
-	/**
-	 * Given a host/port string, like one might find in the host part of a URL
-	 * per RFC 2732, split the hostname part and the port part and return an
-	 * array with an element for each. If there is no port part, the array will
-	 * have false in place of the port. If the string was invalid in some way,
-	 * false is returned.
-	 *
-	 * This was easy with IPv4 and was generally done in an ad-hoc way, but
-	 * with IPv6 it's somewhat more complicated due to the need to parse the
-	 * square brackets and colons.
-	 *
-	 * A bare IPv6 address is accepted despite the lack of square brackets.
-	 *
-	 * From ip-utils/wikimedia.
-	 *
-	 * @param string $both The string with the host and port
-	 * @return array|false Array normally, false on certain failures
-	 */
-	public static function splitHostAndPort( $both ) {
-		if ( substr( $both, 0, 1 ) === '[' ) {
-			if ( preg_match( '/^\[(' . self::RE_IPV6_ADD . ')\](?::(?P<port>\d+))?$/', $both, $m ) ) {
-				if ( isset( $m['port'] ) ) {
-					return [ $m[1], intval( $m['port'] ) ];
-				} else {
-					return [ $m[1], false ];
-				}
-			} else {
-				// Square bracket found but no IPv6
-				return false;
-			}
-		}
-		$numColons = substr_count( $both, ':' );
-		if ( $numColons >= 2 ) {
-			// Is it a bare IPv6 address?
-			if ( preg_match( '/^' . self::RE_IPV6_ADD . '$/', $both ) ) {
-				return [ $both, false ];
-			} else {
-				// Not valid IPv6, but too many colons for anything else
-				return false;
-			}
-		}
-		if ( $numColons >= 1 ) {
-			// Host:port?
-			$bits = explode( ':', $both );
-			if ( preg_match( '/^\d+/', $bits[1] ) ) {
-				return [ $bits[0], intval( $bits[1] ) ];
-			} else {
-				// Not a valid port
-				return false;
-			}
-		}
-=======
->>>>>>> 42e395d2
 
 		return $conn;
 	}
