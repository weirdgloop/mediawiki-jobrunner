--- conflicted
+++ resolved
@@ -337,8 +337,7 @@
 				$this->service->getAttemptsForType( $type ), # ARGV[3]
 				$now, # ARGV[4]
 				$queueId, # ARGV[5]
-				self::LUA_MAX_JOBS, # ARGV[6]
-				$type # ARGV[7]
+				self::LUA_MAX_JOBS # ARGV[6]
 			],
 			'keys' => 8 # number of first argument(s) that are keys
 		];
@@ -362,7 +361,7 @@
 	public static function getChronScript() : string {
 		return <<<LUA
 		local kClaimed, kAttempts, kUnclaimed, kData, kAbandoned, kDelayed, kSha1, kQwJobs = unpack(KEYS)
-		local rClaimCutoff, rPruneCutoff, rAttempts, rTime, queueId, rLimit, rQueue = unpack(ARGV)
+		local rClaimCutoff, rPruneCutoff, rAttempts, rTime, queueId, rLimit = unpack(ARGV)
 		local released,abandoned,pruned,undelayed,ready = 0,0,0,0,0
 		-- Short-circuit if there is nothing at all in the queue
 		if redis.call('exists',kData) == 0 then
@@ -418,13 +417,8 @@
 			redis.call('DEL', job)
 		end
 		-- Purge un-runnable jobs
-<<<<<<< HEAD
-		if rQueue == 'LocalGlobalUserPageCacheUpdateJob' and redis.call('HLEN', kSha1) == 0 then
-		    redis.call('LTRIM', kUnclaimed, 1, 0)
-=======
 		if redis.call('HLEN', kSha1) == 0 then
 			redis.call('LTRIM', kUnclaimed, 1, 0)
->>>>>>> 8809dabd
 		end
 		return {released,abandoned,pruned,undelayed,ready}
 LUA;
